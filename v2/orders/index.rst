--- conflicted
+++ resolved
@@ -26,12 +26,9 @@
    order-types
    order-items
    order-processing
-<<<<<<< HEAD
    order-workflows
    order-workflows-states
    order-workflows-transitions
    order-workflows-groups
    order-workflows-association
-=======
-   changing-the-order-workflow
->>>>>>> 6a940347
+   changing-the-order-workflow